package com.jiangdg.usbcamera.view;

import android.hardware.usb.UsbDevice;
import android.os.Bundle;
import android.os.Handler;
import android.os.Looper;

import android.util.Log;
import android.view.LayoutInflater;
import android.view.Menu;
import android.view.MenuItem;
import android.view.Surface;
import android.view.View;
import android.widget.AdapterView;
import android.widget.ArrayAdapter;
import android.widget.ListView;
import android.widget.SeekBar;
import android.widget.Switch;
import android.widget.Toast;

import androidx.annotation.Nullable;
import androidx.appcompat.app.AlertDialog;
import androidx.appcompat.app.AppCompatActivity;
import androidx.appcompat.widget.Toolbar;

import com.jiangdg.usbcamera.R;
import com.jiangdg.usbcamera.UVCCameraHelper;
import com.jiangdg.usbcamera.application.MyApplication;
import com.jiangdg.usbcamera.utils.FileUtils;
import com.serenegiant.usb.CameraDialog;
import com.serenegiant.usb.Size;
import com.serenegiant.usb.USBMonitor;
import com.serenegiant.usb.common.AbstractUVCCameraHandler;
import com.serenegiant.usb.encoder.RecordParams;
import com.serenegiant.usb.widget.CameraViewInterface;

import java.util.ArrayList;
import java.util.List;

import butterknife.BindView;
import butterknife.ButterKnife;

/**
 * UVCCamera use demo
 * <p>
 * Created by jiangdongguo on 2017/9/30.
 */

public class USBCameraActivity extends AppCompatActivity implements CameraDialog.CameraDialogParent, CameraViewInterface.Callback {
    private static final String TAG = "Debug";
    @BindView(R.id.camera_view)
    public View mTextureView;
    @BindView(R.id.toolbar)
    public Toolbar mToolbar;
    @BindView(R.id.seekbar_brightness)
    public SeekBar mSeekBrightness;
    @BindView(R.id.seekbar_contrast)
    public SeekBar mSeekContrast;
    @BindView(R.id.switch_rec_voice)
    public Switch mSwitchVoice;

    private UVCCameraHelper mCameraHelper;
    private CameraViewInterface mUVCCameraView;
    private AlertDialog mDialog;

    private boolean isRequest;
    private boolean isPreview;

    private UVCCameraHelper.OnMyDevConnectListener listener = new UVCCameraHelper.OnMyDevConnectListener() {

        @Override
        public void onAttachDev(UsbDevice device) {
            // request open permission
            if (!isRequest) {
                isRequest = true;
                if (mCameraHelper != null) {
                    mCameraHelper.requestPermission(0);
                }
            }
        }

        @Override
        public void onDettachDev(UsbDevice device) {
            // close camera
            if (isRequest) {
                isRequest = false;
                mCameraHelper.closeCamera();
                showShortMsg(device.getDeviceName() + " is out");
            }
        }

        @Override
        public void onConnectDev(UsbDevice device, boolean isConnected) {
            if (!isConnected) {
                showShortMsg("fail to connect,please check resolution params");
                isPreview = false;
            } else {
                isPreview = true;
                showShortMsg("connecting");
                // initialize seekbar
                // need to wait UVCCamera initialize over
                new Thread(new Runnable() {
                    @Override
                    public void run() {
                        try {
                            Thread.sleep(2500);
                        } catch (InterruptedException e) {
                            e.printStackTrace();
                        }
                        Looper.prepare();
                        if(mCameraHelper != null && mCameraHelper.isCameraOpened()) {
                            mSeekBrightness.setProgress(mCameraHelper.getModelValue(UVCCameraHelper.MODE_BRIGHTNESS));
                            mSeekContrast.setProgress(mCameraHelper.getModelValue(UVCCameraHelper.MODE_CONTRAST));
                        }
                        Looper.loop();
                    }
                }).start();
            }
        }

        @Override
        public void onDisConnectDev(UsbDevice device) {
            showShortMsg("disconnecting");
        }
    };

    @Override
    protected void onCreate(@Nullable Bundle savedInstanceState) {
        super.onCreate(savedInstanceState);
        setContentView(R.layout.activity_usbcamera);
        ButterKnife.bind(this);
        initView();

        // step.1 initialize UVCCameraHelper
        mUVCCameraView = (CameraViewInterface) mTextureView;
        mUVCCameraView.setCallback(this);
        mCameraHelper = UVCCameraHelper.getInstance();
        mCameraHelper.setDefaultFrameFormat(UVCCameraHelper.FRAME_FORMAT_MJPEG);
        mCameraHelper.initUSBMonitor(this, mUVCCameraView, listener);


        mCameraHelper.setOnPreviewFrameListener(new AbstractUVCCameraHandler.OnPreViewResultListener() {
            @Override
            public void onPreviewResult(byte[] nv21Yuv) {
                Log.d(TAG, "onPreviewResult: "+nv21Yuv.length);
            }
        });
    }

    private void initView() {
        setSupportActionBar(mToolbar);

        mSeekBrightness.setMax(100);
        mSeekBrightness.setOnSeekBarChangeListener(new SeekBar.OnSeekBarChangeListener() {
            @Override
            public void onProgressChanged(SeekBar seekBar, int progress, boolean fromUser) {
                if(mCameraHelper != null && mCameraHelper.isCameraOpened()) {
                    mCameraHelper.setModelValue(UVCCameraHelper.MODE_BRIGHTNESS,progress);
                }
            }

            @Override
            public void onStartTrackingTouch(SeekBar seekBar) {

            }

            @Override
            public void onStopTrackingTouch(SeekBar seekBar) {

            }
        });
        mSeekContrast.setMax(100);
        mSeekContrast.setOnSeekBarChangeListener(new SeekBar.OnSeekBarChangeListener() {
            @Override
            public void onProgressChanged(SeekBar seekBar, int progress, boolean fromUser) {
                if(mCameraHelper != null && mCameraHelper.isCameraOpened()) {
                    mCameraHelper.setModelValue(UVCCameraHelper.MODE_CONTRAST,progress);
                }
            }

            @Override
            public void onStartTrackingTouch(SeekBar seekBar) {

            }

            @Override
            public void onStopTrackingTouch(SeekBar seekBar) {

            }
        });
    }

    @Override
    protected void onStart() {
        super.onStart();
        // step.2 register USB event broadcast
        if (mCameraHelper != null) {
            mCameraHelper.registerUSB();
        }
    }

    @Override
    protected void onStop() {
        super.onStop();
        // step.3 unregister USB event broadcast
        if (mCameraHelper != null) {
            mCameraHelper.unregisterUSB();
        }
    }

    @Override
    public boolean onCreateOptionsMenu(Menu menu) {
        getMenuInflater().inflate(R.menu.main_toobar, menu);
        return true;
    }

    @Override
    public boolean onOptionsItemSelected(MenuItem item) {
        switch (item.getItemId()) {
            case R.id.menu_takepic:
                if (mCameraHelper == null || !mCameraHelper.isCameraOpened()) {
                    showShortMsg("sorry,camera open failed");
                    return super.onOptionsItemSelected(item);
                }
                String picPath = UVCCameraHelper.ROOT_PATH + MyApplication.DIRECTORY_NAME +"/images";
                String picFilename = System.currentTimeMillis() + UVCCameraHelper.SUFFIX_JPEG;

                File picPathFolder = new File(picPath);
                if (!picPathFolder.exists()) picPathFolder.mkdirs();

                mCameraHelper.capturePicture(picPath+'/'+picFilename, new AbstractUVCCameraHandler.OnCaptureListener() {
                    @Override
                    public void onCaptureResult(String path) {
                        if(TextUtils.isEmpty(path)) {
                            return;
                        }
                        new Handler(getMainLooper()).post(new Runnable() {
                            @Override
                            public void run() {
                                Toast.makeText(USBCameraActivity.this, "save path:"+path, Toast.LENGTH_SHORT).show();
                            }
                        });
                    }
                });

                break;
            case R.id.menu_recording:
                if (mCameraHelper == null || !mCameraHelper.isCameraOpened()) {
                    showShortMsg("sorry,camera open failed");
                    return super.onOptionsItemSelected(item);
                }
                if (!mCameraHelper.isPushing()) {
                    String videoPath = UVCCameraHelper.ROOT_PATH + MyApplication.DIRECTORY_NAME +"/videos";
                    String videoFilename = String.valueOf(System.currentTimeMillis());
                    File videoPathFolder = new File(videoPath);
                    if (!videoPathFolder.exists()) videoPathFolder.mkdirs();

                    FileUtils.createfile(FileUtils.ROOT_PATH + "test666.h264");
                    // if you want to record,please create RecordParams like this
                    RecordParams params = new RecordParams();
<<<<<<< HEAD
                    params.setRecordPath(videoPath+"/"+videoFilename);
                    params.setRecordDuration(0);                        // 设置为0，不分割保存
=======
                    params.setRecordPath(videoPath);
                    params.setRecordDuration(0);                        // 设置为0，不分割保存(单位为分钟)
>>>>>>> 57ee1957
                    params.setVoiceClose(mSwitchVoice.isChecked());    // is close voice
                    mCameraHelper.startPusher(params, new AbstractUVCCameraHandler.OnEncodeResultListener() {
                        @Override
                        public void onEncodeResult(byte[] data, int offset, int length, long timestamp, int type) {
                            // type = 1,h264 video stream
                            if (type == 1) {
                                FileUtils.putFileStream(data, offset, length);
                            }
                            // type = 0,aac audio stream
                            if(type == 0) {

                            }
                        }

                        @Override
                        public void onRecordResult(String videoPath) {
                            if(TextUtils.isEmpty(videoPath)) {
                                return;
                            }
                            new Handler(getMainLooper()).post(() -> Toast.makeText(USBCameraActivity.this, "save videoPath:"+videoPath, Toast.LENGTH_SHORT).show());
                        }
                    });
                    // if you only want to push stream,please call like this
                    // mCameraHelper.startPusher(listener);
                    showShortMsg("start record...");
                    mSwitchVoice.setEnabled(false);
                } else {
                    FileUtils.releaseFile();
                    mCameraHelper.stopPusher();
                    showShortMsg("stop record...");
                    mSwitchVoice.setEnabled(true);
                }
                break;
            case R.id.menu_resolution:
                if (mCameraHelper == null || !mCameraHelper.isCameraOpened()) {
                    showShortMsg("sorry,camera open failed");
                    return super.onOptionsItemSelected(item);
                }
                showResolutionListDialog();
                break;
            case R.id.menu_focus:
                if (mCameraHelper == null || !mCameraHelper.isCameraOpened()) {
                    showShortMsg("sorry,camera open failed");
                    return super.onOptionsItemSelected(item);
                }
                mCameraHelper.startCameraFoucs();
                break;
        }
        return super.onOptionsItemSelected(item);
    }

    private void showResolutionListDialog() {
        AlertDialog.Builder builder = new AlertDialog.Builder(USBCameraActivity.this);
        View rootView = LayoutInflater.from(USBCameraActivity.this).inflate(R.layout.layout_dialog_list, null);
        ListView listView = (ListView) rootView.findViewById(R.id.listview_dialog);
        ArrayAdapter<String> adapter = new ArrayAdapter<String>(USBCameraActivity.this, android.R.layout.simple_list_item_1, getResolutionList());
        if (adapter != null) {
            listView.setAdapter(adapter);
        }
        listView.setOnItemClickListener(new AdapterView.OnItemClickListener() {
            @Override
            public void onItemClick(AdapterView<?> adapterView, View view, int position, long id) {
                if (mCameraHelper == null || !mCameraHelper.isCameraOpened())
                    return;
                final String resolution = (String) adapterView.getItemAtPosition(position);
                String[] tmp = resolution.split("x");
                if (tmp != null && tmp.length >= 2) {
                    int widht = Integer.valueOf(tmp[0]);
                    int height = Integer.valueOf(tmp[1]);
                    mCameraHelper.updateResolution(widht, height);
                }
                mDialog.dismiss();
            }
        });

        builder.setView(rootView);
        mDialog = builder.create();
        mDialog.show();
    }

    // example: {640x480,320x240,etc}
    private List<String> getResolutionList() {
        List<Size> list = mCameraHelper.getSupportedPreviewSizes();
        List<String> resolutions = null;
        if (list != null && list.size() != 0) {
            resolutions = new ArrayList<>();
            for (Size size : list) {
                if (size != null) {
                    resolutions.add(size.width + "x" + size.height);
                }
            }
        }
        return resolutions;
    }

    @Override
    protected void onDestroy() {
        super.onDestroy();
        FileUtils.releaseFile();
        // step.4 release uvc camera resources
        if (mCameraHelper != null) {
            mCameraHelper.release();
        }
    }

    private void showShortMsg(String msg) {
        Toast.makeText(this, msg, Toast.LENGTH_SHORT).show();
    }

    @Override
    public USBMonitor getUSBMonitor() {
        return mCameraHelper.getUSBMonitor();
    }

    @Override
    public void onDialogResult(boolean canceled) {
        if (canceled) {
            showShortMsg("取消操作");
        }
    }

    public boolean isCameraOpened() {
        return mCameraHelper.isCameraOpened();
    }

    @Override
    public void onSurfaceCreated(CameraViewInterface view, Surface surface) {
        if (!isPreview && mCameraHelper.isCameraOpened()) {
            mCameraHelper.startPreview(mUVCCameraView);
            isPreview = true;
        }
    }

    @Override
    public void onSurfaceChanged(CameraViewInterface view, Surface surface, int width, int height) {

    }

    @Override
    public void onSurfaceDestroy(CameraViewInterface view, Surface surface) {
        if (isPreview && mCameraHelper.isCameraOpened()) {
            mCameraHelper.stopPreview();
            isPreview = false;
        }
    }
}<|MERGE_RESOLUTION|>--- conflicted
+++ resolved
@@ -258,13 +258,8 @@
                     FileUtils.createfile(FileUtils.ROOT_PATH + "test666.h264");
                     // if you want to record,please create RecordParams like this
                     RecordParams params = new RecordParams();
-<<<<<<< HEAD
-                    params.setRecordPath(videoPath+"/"+videoFilename);
-                    params.setRecordDuration(0);                        // 设置为0，不分割保存
-=======
                     params.setRecordPath(videoPath);
                     params.setRecordDuration(0);                        // 设置为0，不分割保存(单位为分钟)
->>>>>>> 57ee1957
                     params.setVoiceClose(mSwitchVoice.isChecked());    // is close voice
                     mCameraHelper.startPusher(params, new AbstractUVCCameraHandler.OnEncodeResultListener() {
                         @Override
