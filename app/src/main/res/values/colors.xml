--- conflicted
+++ resolved
@@ -1,25 +1,5 @@
 <?xml version="1.0" encoding="utf-8"?>
 <resources>
-<<<<<<< HEAD
-    <color name="colorPrimary">#303F9F</color>
-    <color name="colorPrimaryDark">#303F9F</color>
-    <color name="colorAccent">#FF4081</color>
-    <color name="colorBlack">#000000</color>
-    <color name="colorWhite">#FFFFFF</color>
-    <color name="colorFunctionBg">#1D283B</color>
-    <color name="colorSplashBg">#FBFBFB</color>
-    <color name="colorTransparent">#00000000</color>
-    <color name="colorSelectTab">#19BB9C</color>
-    <color name="colorLightGray">#F0F8FF</color>
-    <color name="gray_color">#A1A1A1</color>
-    <color name="semi_transparent_gray_color">#40A1A1A1</color>
-    <color name="transparent_item_bg_color">#00A1A1A1</color>
-    <color name="color_gren">#A9A9A9</color>
-    <color name="setting_bg_color">#F4F4F4</color>
-    <color name="setting_text_value_color">#AAAAAA</color>
-    <color name="dialog_txt_color">#33B5E5</color>
-    <color name="orange_color">#FFA500</color>
-=======
     <color name="purple_200">#FFBB86FC</color>
     <color name="purple_500">#FF6200EE</color>
     <color name="purple_700">#FF3700B3</color>
@@ -28,5 +8,4 @@
     <color name="black">#FF000000</color>
     <color name="white">#FFFFFFFF</color>
     <color name="transparent">#00000000</color>
->>>>>>> c5c44ec0
 </resources>