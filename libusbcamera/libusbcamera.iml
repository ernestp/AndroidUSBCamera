--- conflicted
+++ resolved
@@ -75,8 +75,6 @@
       <sourceFolder url="file://$MODULE_DIR$/src/test/jni" isTestSource="true" />
       <sourceFolder url="file://$MODULE_DIR$/src/test/rs" isTestSource="true" />
       <sourceFolder url="file://$MODULE_DIR$/src/test/shaders" isTestSource="true" />
-<<<<<<< HEAD
-=======
       <sourceFolder url="file://$MODULE_DIR$/src/androidTest/res" type="java-test-resource" />
       <sourceFolder url="file://$MODULE_DIR$/src/androidTest/resources" type="java-test-resource" />
       <sourceFolder url="file://$MODULE_DIR$/src/androidTest/assets" type="java-test-resource" />
@@ -85,7 +83,6 @@
       <sourceFolder url="file://$MODULE_DIR$/src/androidTest/jni" isTestSource="true" />
       <sourceFolder url="file://$MODULE_DIR$/src/androidTest/rs" isTestSource="true" />
       <sourceFolder url="file://$MODULE_DIR$/src/androidTest/shaders" isTestSource="true" />
->>>>>>> 6340444e
       <excludeFolder url="file://$MODULE_DIR$/build/intermediates/blame" />
       <excludeFolder url="file://$MODULE_DIR$/build/intermediates/bundles" />
       <excludeFolder url="file://$MODULE_DIR$/build/intermediates/incremental" />
