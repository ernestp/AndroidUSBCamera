--- conflicted
+++ resolved
@@ -317,11 +317,8 @@
 		if(!logFile.getParentFile().exists()) {
 			logFile.getParentFile().mkdirs();
 		}
-<<<<<<< HEAD
-		if(!logFile.exists()) {
-=======
+
 		if(! logFile.exists()) {
->>>>>>> 57ee1957
 			try {
 				logFile.createNewFile();
 			} catch (IOException e) {
