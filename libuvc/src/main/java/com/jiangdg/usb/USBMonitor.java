/*
 *  UVCCamera
 *  library and sample to access to UVC web camera on non-rooted Android device
 *
 * Copyright (c) 2014-2017 saki t_saki@serenegiant.com
 *
 *  Licensed under the Apache License, Version 2.0 (the "License");
 *  you may not use this file except in compliance with the License.
 *   You may obtain a copy of the License at
 *
 *      http://www.apache.org/licenses/LICENSE-2.0
 *
 *   Unless required by applicable law or agreed to in writing, software
 *   distributed under the License is distributed on an "AS IS" BASIS,
 *   WITHOUT WARRANTIES OR CONDITIONS OF ANY KIND, either express or implied.
 *   See the License for the specific language governing permissions and
 *   limitations under the License.
 *
 *  All files in the folder are under this Apache License, Version 2.0.
 *  Files in the libjpeg-turbo, libusb, libuvc, rapidjson folder
 *  may have a different license, see the respective files.
 */

package com.jiangdg.usb;

import android.annotation.SuppressLint;
import android.annotation.TargetApi;
import android.app.PendingIntent;
import android.content.BroadcastReceiver;
import android.content.Context;
import android.content.Intent;
import android.content.IntentFilter;
import android.hardware.usb.UsbDevice;
import android.hardware.usb.UsbDeviceConnection;
import android.hardware.usb.UsbInterface;
import android.hardware.usb.UsbManager;
import android.os.Build;
import android.os.Handler;
import android.text.TextUtils;
import android.util.SparseArray;

import androidx.annotation.RequiresApi;

import com.jiangdg.utils.BuildCheck;
import com.jiangdg.utils.HandlerThreadHandler;
import com.jiangdg.utils.XLogWrapper;

import java.io.UnsupportedEncodingException;
import java.lang.ref.WeakReference;
import java.util.ArrayList;
import java.util.Arrays;
import java.util.HashMap;
import java.util.Iterator;
import java.util.List;
import java.util.Locale;
import java.util.Set;
import java.util.concurrent.ConcurrentHashMap;

public final class USBMonitor {

	public static boolean DEBUG = true;	// TODO set false on production
	private static final String TAG = "USBMonitor";

	private static final String ACTION_USB_PERMISSION_BASE = "com.serenegiant.USB_PERMISSION.";
	private final String ACTION_USB_PERMISSION = ACTION_USB_PERMISSION_BASE + hashCode();

	public static final String ACTION_USB_DEVICE_ATTACHED = "android.hardware.usb.action.USB_DEVICE_ATTACHED";

	/**
	 * openしているUsbControlBlock
	 */
	private final ConcurrentHashMap<UsbDevice, UsbControlBlock> mCtrlBlocks = new ConcurrentHashMap<UsbDevice, UsbControlBlock>();
	private final SparseArray<WeakReference<UsbDevice>> mHasPermissions = new SparseArray<WeakReference<UsbDevice>>();

	private final WeakReference<Context> mWeakContext;
	private final UsbManager mUsbManager;
	private final OnDeviceConnectListener mOnDeviceConnectListener;
	private PendingIntent mPermissionIntent = null;
	private List<DeviceFilter> mDeviceFilters = new ArrayList<DeviceFilter>();

	/**
	 * コールバックをワーカースレッドで呼び出すためのハンドラー
	 */
	private final Handler mAsyncHandler;
	private volatile boolean destroyed;
	/**
	 * USB機器の状態変更時のコールバックリスナー
	 */
	public interface OnDeviceConnectListener {
		/**
		 * called when device attached
		 * @param device
		 */
		public void onAttach(UsbDevice device);
		/**
		 * called when device dettach(after onDisconnect)
		 * @param device
		 */
		public void onDetach(UsbDevice device);
		/**
		 * called after device opend
		 * @param device
		 * @param ctrlBlock
		 * @param createNew
		 */
		public void onConnect(UsbDevice device, UsbControlBlock ctrlBlock, boolean createNew);
		/**
		 * called when USB device removed or its power off (this callback is called after device closing)
		 * @param device
		 * @param ctrlBlock
		 */
		public void onDisconnect(UsbDevice device, UsbControlBlock ctrlBlock);
		/**
		 * called when canceled or could not get permission from user
		 * @param device
		 */
		public void onCancel(UsbDevice device);
	}

	public USBMonitor(final Context context, final OnDeviceConnectListener listener) {
		if (DEBUG) XLogWrapper.v(TAG, "USBMonitor:Constructor");
		if (listener == null)
			throw new IllegalArgumentException("OnDeviceConnectListener should not null.");
		mWeakContext = new WeakReference<Context>(context);
		mUsbManager = (UsbManager)context.getSystemService(Context.USB_SERVICE);
		mOnDeviceConnectListener = listener;
		mAsyncHandler = HandlerThreadHandler.createHandler(TAG);
		destroyed = false;
		if (DEBUG) XLogWrapper.v(TAG, "USBMonitor:mUsbManager=" + mUsbManager);
	}

	/**
	 * Release all related resources,
	 * never reuse again
	 */
	public void destroy() {
		if (DEBUG) XLogWrapper.i(TAG, "destroy:");
		unregister();
		if (!destroyed) {
			destroyed = true;
			// モニターしているUSB機器を全てcloseする
			final Set<UsbDevice> keys = mCtrlBlocks.keySet();
			if (keys != null) {
				UsbControlBlock ctrlBlock;
				try {
					for (final UsbDevice key: keys) {
						ctrlBlock = mCtrlBlocks.remove(key);
						if (ctrlBlock != null) {
							ctrlBlock.close();
						}
					}
				} catch (final Exception e) {
					XLogWrapper.e(TAG, "destroy:", e);
				}
			}
			mCtrlBlocks.clear();
			try {
				mAsyncHandler.getLooper().quit();
			} catch (final Exception e) {
				XLogWrapper.e(TAG, "destroy:", e);
			}
		}
	}

	/**
	 * register BroadcastReceiver to monitor USB events
	 * @throws IllegalStateException
	 */
	@SuppressLint({"UnspecifiedImmutableFlag", "WrongConstant"})
	public synchronized void register() throws IllegalStateException {
		if (destroyed) throw new IllegalStateException("already destroyed");
		if (mPermissionIntent == null) {
			if (DEBUG) XLogWrapper.i(TAG, "register:");
			final Context context = mWeakContext.get();
			if (context != null) {
				if (Build.VERSION.SDK_INT >= 31) {
					// avoid acquiring intent data failed in receiver on Android12
					// when using PendingIntent.FLAG_IMMUTABLE
					// because it means Intent can't be modified anywhere -- jiangdg/20220929
<<<<<<< HEAD
					int PENDING_FLAG_IMMUTABLE = 1<<25;
					mPermissionIntent = PendingIntent.getBroadcast(context, 0, new Intent(ACTION_USB_PERMISSION), PendingIntent.FLAG_IMMUTABLE);
=======
					int PENDING_FLAG_IMMUTABLE = 0x04000000;
					mPermissionIntent = PendingIntent.getBroadcast(context, 0, new Intent(ACTION_USB_PERMISSION), PENDING_FLAG_IMMUTABLE);
>>>>>>> 53c8f392
				} else {
					mPermissionIntent = PendingIntent.getBroadcast(context, 0, new Intent(ACTION_USB_PERMISSION), 0);
				}
				final IntentFilter filter = new IntentFilter(ACTION_USB_PERMISSION);
				// ACTION_USB_DEVICE_ATTACHED never comes on some devices so it should not be added here
				filter.addAction(ACTION_USB_DEVICE_ATTACHED);
				filter.addAction(UsbManager.ACTION_USB_DEVICE_DETACHED);
				if (Build.VERSION.SDK_INT >= 34) {
					// RECEIVER_NOT_EXPORTED is required on Android 14
					int RECEIVER_NOT_EXPORTED = 4;
					context.registerReceiver(mUsbReceiver, filter, RECEIVER_NOT_EXPORTED);
				} else {
					context.registerReceiver(mUsbReceiver, filter);
				}
			}
			// start connection check
			mDeviceCounts = 0;
			mAsyncHandler.postDelayed(mDeviceCheckRunnable, 1000);
		}
	}

	/**
	 * unregister BroadcastReceiver
	 * @throws IllegalStateException
	 */
	public synchronized void unregister() throws IllegalStateException {
		// 接続チェック用Runnableを削除
		mDeviceCounts = 0;
		if (!destroyed) {
			mAsyncHandler.removeCallbacks(mDeviceCheckRunnable);
		}
		if (mPermissionIntent != null) {
//			if (DEBUG) XLogWrapper.i(TAG, "unregister:");
			final Context context = mWeakContext.get();
			try {
				if (context != null) {
					context.unregisterReceiver(mUsbReceiver);
				}
			} catch (final Exception e) {
				XLogWrapper.w(TAG, e);
			}
			mPermissionIntent = null;
		}
	}

	public synchronized boolean isRegistered() {
		return !destroyed && (mPermissionIntent != null);
	}

	/**
	 * set device filter
	 * @param filter
	 * @throws IllegalStateException
	 */
	public void setDeviceFilter(final DeviceFilter filter) throws IllegalStateException {
		if (destroyed) throw new IllegalStateException("already destroyed");
		mDeviceFilters.clear();
		mDeviceFilters.add(filter);
	}

	/**
	 * デバイスフィルターを追加
	 * @param filter
	 * @throws IllegalStateException
	 */
	public void addDeviceFilter(final DeviceFilter filter) throws IllegalStateException {
		if (destroyed) throw new IllegalStateException("already destroyed");
		mDeviceFilters.add(filter);
	}

	/**
	 * デバイスフィルターを削除
	 * @param filter
	 * @throws IllegalStateException
	 */
	public void removeDeviceFilter(final DeviceFilter filter) throws IllegalStateException {
		if (destroyed) throw new IllegalStateException("already destroyed");
		mDeviceFilters.remove(filter);
	}

	/**
	 * set device filters
	 * @param filters
	 * @throws IllegalStateException
	 */
	public void setDeviceFilter(final List<DeviceFilter> filters) throws IllegalStateException {
		if (destroyed) throw new IllegalStateException("already destroyed");
		mDeviceFilters.clear();
		mDeviceFilters.addAll(filters);
	}

	/**
	 * add device filters
	 * @param filters
	 * @throws IllegalStateException
	 */
	public void addDeviceFilter(final List<DeviceFilter> filters) throws IllegalStateException {
		if (destroyed) throw new IllegalStateException("already destroyed");
		mDeviceFilters.addAll(filters);
	}

	/**
	 * remove device filters
	 * @param filters
	 */
	public void removeDeviceFilter(final List<DeviceFilter> filters) throws IllegalStateException {
		if (destroyed) throw new IllegalStateException("already destroyed");
		mDeviceFilters.removeAll(filters);
	}

	/**
	 * return the number of connected USB devices that matched device filter
	 * @return
	 * @throws IllegalStateException
	 */
	public int getDeviceCount() throws IllegalStateException {
		if (destroyed) throw new IllegalStateException("already destroyed");
		return getDeviceList().size();
	}

	/**
	 * return device list, return empty list if no device matched
	 * @return
	 * @throws IllegalStateException
	 */
	public List<UsbDevice> getDeviceList() throws IllegalStateException {
		if (destroyed) throw new IllegalStateException("already destroyed");
		return getDeviceList(mDeviceFilters);
	}

	/**
	 * return device list, return empty list if no device matched
	 * @param filters
	 * @return
	 * @throws IllegalStateException
	 */
	public List<UsbDevice> getDeviceList(final List<DeviceFilter> filters) throws IllegalStateException {
		if (destroyed) throw new IllegalStateException("already destroyed");
		// get detected devices
		final HashMap<String, UsbDevice> deviceList = mUsbManager.getDeviceList();
		final List<UsbDevice> result = new ArrayList<UsbDevice>();
		if (deviceList != null) {
			if ((filters == null) || filters.isEmpty()) {
				result.addAll(deviceList.values());
			} else {
				for (final UsbDevice device: deviceList.values() ) {
					// match devices
					for (final DeviceFilter filter: filters) {
						if ((filter != null) && filter.matches(device) || (filter != null && filter.mSubclass == device.getDeviceSubclass())) {
							// when filter matches
							if (!filter.isExclude) {
								result.add(device);
							}
							break;
						}
					}
				}
			}
		}
		return result;
	}

	/**
	 * return device list, return empty list if no device matched
	 * @param filter
	 * @return
	 * @throws IllegalStateException
	 */
	public List<UsbDevice> getDeviceList(final DeviceFilter filter) throws IllegalStateException {
		if (destroyed) throw new IllegalStateException("already destroyed");
		final HashMap<String, UsbDevice> deviceList = mUsbManager.getDeviceList();
		final List<UsbDevice> result = new ArrayList<UsbDevice>();
		if (deviceList != null) {
			for (final UsbDevice device: deviceList.values() ) {
				if ((filter == null) || (filter.matches(device) && !filter.isExclude)) {
					result.add(device);
				}
			}
		}
		return result;
	}

	/**
	 * get USB device list, without filter
	 * @return
	 * @throws IllegalStateException
	 */
	public Iterator<UsbDevice> getDevices() throws IllegalStateException {
		if (destroyed) throw new IllegalStateException("already destroyed");
		Iterator<UsbDevice> iterator = null;
		final HashMap<String, UsbDevice> list = mUsbManager.getDeviceList();
		if (list != null)
			iterator = list.values().iterator();
		return iterator;
	}

	/**
	 * output device list to XLogWrapperCat
	 */
	public final void dumpDevices() {
		final HashMap<String, UsbDevice> list = mUsbManager.getDeviceList();
		if (list != null) {
			final Set<String> keys = list.keySet();
			if (keys != null && keys.size() > 0) {
				final StringBuilder sb = new StringBuilder();
				for (final String key: keys) {
					final UsbDevice device = list.get(key);
					final int num_interface = device != null ? device.getInterfaceCount() : 0;
					sb.setLength(0);
					for (int i = 0; i < num_interface; i++) {
						sb.append(String.format(Locale.US, "interface%d:%s", i, device.getInterface(i).toString()));
					}
					XLogWrapper.i(TAG, "key=" + key + ":" + device + ":" + sb.toString());
				}
			} else {
				XLogWrapper.i(TAG, "no device");
			}
		} else {
			XLogWrapper.i(TAG, "no device");
		}
	}

	/**
	 * return whether the specific Usb device has permission
	 * @param device
	 * @return true: 指定したUsbDeviceにパーミッションがある
	 * @throws IllegalStateException
	 */
	public final boolean hasPermission(final UsbDevice device) throws IllegalStateException {
		if (destroyed) {
			XLogWrapper.w(TAG, "hasPermission failed, camera destroyed!");
			return false;
		}
		return updatePermission(device, device != null && mUsbManager.hasPermission(device));
	}

	/**
	 * 内部で保持しているパーミッション状態を更新
	 * @param device
	 * @param hasPermission
	 * @return hasPermission
	 */
	private boolean updatePermission(final UsbDevice device, final boolean hasPermission) {
		// fix api >= 29, permission SecurityException
		try {
			final int deviceKey = getDeviceKey(device, true);
			synchronized (mHasPermissions) {
				if (hasPermission) {
					if (mHasPermissions.get(deviceKey) == null) {
						mHasPermissions.put(deviceKey, new WeakReference<UsbDevice>(device));
					}
				} else {
					mHasPermissions.remove(deviceKey);
				}
			}
		} catch (SecurityException e) {
			XLogWrapper.w("jiangdg", e.getLocalizedMessage());
		}

		return hasPermission;
	}

	/**
	 * request permission to access to USB device
	 * @param device
	 * @return true if fail to request permission
	 */
	public synchronized boolean requestPermission(final UsbDevice device) {
//		if (DEBUG) XLogWrapper.v(TAG, "requestPermission:device=" + device);
		boolean result = false;
		if (isRegistered()) {
			if (device != null) {
				if (DEBUG) XLogWrapper.i(TAG,"request permission, has permission: " + mUsbManager.hasPermission(device));
				if (mUsbManager.hasPermission(device)) {
					// call onConnect if app already has permission
					processConnect(device);
				} else {
					try {
						// パーミッションがなければ要求する
						if (DEBUG) XLogWrapper.i(TAG, "start request permission...");
						mUsbManager.requestPermission(device, mPermissionIntent);
					} catch (final Exception e) {
						// Android5.1.xのGALAXY系でandroid.permission.sec.MDM_APP_MGMTという意味不明の例外生成するみたい
						XLogWrapper.w(TAG,"request permission failed, e = " + e.getLocalizedMessage() ,e);
						processCancel(device);
						result = true;
					}
				}
			} else {
				if (DEBUG)
					XLogWrapper.w(TAG,"request permission failed, device is null?");
				processCancel(device);
				result = true;
			}
		} else {
			if (DEBUG)
				XLogWrapper.w(TAG,"request permission failed, not registered?");
			processCancel(device);
			result = true;
		}
		return result;
	}

	/**
	 * 指定したUsbDeviceをopenする
	 * @param device
	 * @return
	 * @throws SecurityException パーミッションがなければSecurityExceptionを投げる
	 */
	public UsbControlBlock openDevice(final UsbDevice device) throws SecurityException {
		if (hasPermission(device)) {
			UsbControlBlock result = mCtrlBlocks.get(device);
			if (result == null) {
				result = new UsbControlBlock(USBMonitor.this, device);    // この中でopenDeviceする
				mCtrlBlocks.put(device, result);
			}
			return result;
		} else {
			throw new SecurityException("has no permission");
		}
	}

	/**
	 * BroadcastReceiver for USB permission
	 */
	private final BroadcastReceiver mUsbReceiver = new BroadcastReceiver() {

		@Override
		public void onReceive(final Context context, final Intent intent) {
			if (destroyed) return;
			final String action = intent.getAction();
			if (ACTION_USB_PERMISSION.equals(action)) {
				// when received the result of requesting USB permission
				synchronized (USBMonitor.this) {
					final UsbDevice device = intent.getParcelableExtra(UsbManager.EXTRA_DEVICE);
					if (intent.getBooleanExtra(UsbManager.EXTRA_PERMISSION_GRANTED, false)) {
						if (device != null) {
							// get permission, call onConnect
							if (DEBUG)
								XLogWrapper.w(TAG, "get permission success in mUsbReceiver");
							processConnect(device);
						}
					} else {
						// failed to get permission
						if (DEBUG)
							XLogWrapper.w(TAG, "get permission failed in mUsbReceiver");
						processCancel(device);
					}
				}
			} else if (UsbManager.ACTION_USB_DEVICE_ATTACHED.equals(action)) {
				final UsbDevice device = intent.getParcelableExtra(UsbManager.EXTRA_DEVICE);
				updatePermission(device, hasPermission(device));
				processAttach(device);
			} else if (UsbManager.ACTION_USB_DEVICE_DETACHED.equals(action)) {
				// when device removed
				final UsbDevice device = intent.getParcelableExtra(UsbManager.EXTRA_DEVICE);
				if (device != null) {
					UsbControlBlock ctrlBlock = mCtrlBlocks.remove(device);
					if (ctrlBlock != null) {
						// cleanup
						ctrlBlock.close();
					}
					mDeviceCounts = 0;
					processDettach(device);
				}
			}
		}
	};

	/** number of connected & detected devices */
	private volatile int mDeviceCounts = 0;
	/**
	 * periodically check connected devices and if it changed, call onAttach
	 */
	private final Runnable mDeviceCheckRunnable = new Runnable() {
		@Override
		public void run() {
			if (destroyed) return;
			final List<UsbDevice> devices = getDeviceList();
			final int n = devices.size();
			final int hasPermissionCounts;
			final int m;
			synchronized (mHasPermissions) {
				hasPermissionCounts = mHasPermissions.size();
				mHasPermissions.clear();
				for (final UsbDevice device: devices) {
					hasPermission(device);
				}
				m = mHasPermissions.size();
			}
			if ((n > mDeviceCounts) || (m > hasPermissionCounts)) {
				mDeviceCounts = n;
				if (mOnDeviceConnectListener != null) {
					for (int i = 0; i < n; i++) {
						final UsbDevice device = devices.get(i);
						mAsyncHandler.post(new Runnable() {
							@Override
							public void run() {
								mOnDeviceConnectListener.onAttach(device);
							}
						});
					}
				}
			}
			mAsyncHandler.postDelayed(this, 2000);	// confirm every 2 seconds
		}
	};

	/**
	 * open specific USB device
	 * @param device UsbDevice
	 */
	private void processConnect(final UsbDevice device) {
		if (destroyed) return;
		updatePermission(device, true);
		mAsyncHandler.post(() -> {
			if (DEBUG) XLogWrapper.v(TAG, "processConnect:device=" + device.getDeviceName());
			UsbControlBlock ctrlBlock;
			final boolean createNew;
			ctrlBlock = mCtrlBlocks.get(device);
			if (ctrlBlock == null) {
				ctrlBlock = new UsbControlBlock(USBMonitor.this, device);
				mCtrlBlocks.put(device, ctrlBlock);
				createNew = true;
			} else {
				createNew = false;
			}
			if (mOnDeviceConnectListener != null) {
				if (ctrlBlock.getConnection() == null) {
					XLogWrapper.e(TAG, "processConnect: Open device failed");
					mOnDeviceConnectListener.onCancel(device);
					return;
				}
				mOnDeviceConnectListener.onConnect(device, ctrlBlock, createNew);
			}
		});
	}

	private void processCancel(final UsbDevice device) {
		if (destroyed) return;
		if (DEBUG) XLogWrapper.v(TAG, "processCancel:");
		updatePermission(device, false);
		if (mOnDeviceConnectListener != null) {
			mAsyncHandler.post(new Runnable() {
				@Override
				public void run() {
					mOnDeviceConnectListener.onCancel(device);
				}
			});
		}
	}

	private void processAttach(final UsbDevice device) {
		if (destroyed) return;
		if (DEBUG) XLogWrapper.v(TAG, "processAttach:");
		if (mOnDeviceConnectListener != null) {
			mAsyncHandler.post(new Runnable() {
				@Override
				public void run() {
					mOnDeviceConnectListener.onAttach(device);
				}
			});
		}
	}

	private void processDettach(final UsbDevice device) {
		if (destroyed) return;
		if (DEBUG) XLogWrapper.v(TAG, "processDettach:");
		if (mOnDeviceConnectListener != null) {
			mAsyncHandler.post(new Runnable() {
				@Override
				public void run() {
					mOnDeviceConnectListener.onDetach(device);
				}
			});
		}
	}

	/**
	 * USB機器毎の設定保存用にデバイスキー名を生成する。
	 * ベンダーID, プロダクトID, デバイスクラス, デバイスサブクラス, デバイスプロトコルから生成
	 * 同種の製品だと同じキー名になるので注意
	 * @param device nullなら空文字列を返す
	 * @return
	 */
	public static final String getDeviceKeyName(final UsbDevice device) {
		return getDeviceKeyName(device, null, false);
	}

	/**
	 * USB機器毎の設定保存用にデバイスキー名を生成する。
	 * useNewAPI=falseで同種の製品だと同じデバイスキーになるので注意
	 * @param device
	 * @param useNewAPI
	 * @return
	 */
	public static final String getDeviceKeyName(final UsbDevice device, final boolean useNewAPI) {
		return getDeviceKeyName(device, null, useNewAPI);
	}
	/**
	 * USB機器毎の設定保存用にデバイスキー名を生成する。この機器名をHashMapのキーにする
	 * UsbDeviceがopenしている時のみ有効
	 * ベンダーID, プロダクトID, デバイスクラス, デバイスサブクラス, デバイスプロトコルから生成
	 * serialがnullや空文字でなければserialを含めたデバイスキー名を生成する
	 * useNewAPI=trueでAPIレベルを満たしていればマニュファクチャ名, バージョン, コンフィギュレーションカウントも使う
	 * @param device nullなら空文字列を返す
	 * @param serial	UsbDeviceConnection#getSerialで取得したシリアル番号を渡す, nullでuseNewAPI=trueでAPI>=21なら内部で取得
	 * @param useNewAPI API>=21またはAPI>=23のみで使用可能なメソッドも使用する(ただし機器によってはnullが返ってくるので有効かどうかは機器による)
	 * @return
	 */
	@SuppressLint("NewApi")
	public static final String getDeviceKeyName(final UsbDevice device, final String serial, final boolean useNewAPI) {
		if (device == null) return "";
		final StringBuilder sb = new StringBuilder();
		sb.append(device.getVendorId());			sb.append("#");	// API >= 12
		sb.append(device.getProductId());			sb.append("#");	// API >= 12
		sb.append(device.getDeviceClass());			sb.append("#");	// API >= 12
		sb.append(device.getDeviceSubclass());		sb.append("#");	// API >= 12
		sb.append(device.getDeviceProtocol());						// API >= 12
		if (!TextUtils.isEmpty(serial)) {
			sb.append("#");	sb.append(serial);
		}
		if (useNewAPI && BuildCheck.isAndroid5()) {
			sb.append("#");
			if (TextUtils.isEmpty(serial)) {
				try { sb.append(device.getSerialNumber());	sb.append("#");	} // API >= 21 & targetSdkVersion has to be <= 28
				catch(SecurityException ignore) {}
			}
			sb.append(device.getManufacturerName());	sb.append("#");	// API >= 21
			sb.append(device.getConfigurationCount());	sb.append("#");	// API >= 21
			if (BuildCheck.isMarshmallow()) {
				sb.append(device.getVersion());			sb.append("#");	// API >= 23
			}
		}
//		if (DEBUG) XLogWrapper.v(TAG, "getDeviceKeyName:" + sb.toString());
		return sb.toString();
	}

	/**
	 * デバイスキーを整数として取得
	 * getDeviceKeyNameで得られる文字列のhasCodeを取得
	 * ベンダーID, プロダクトID, デバイスクラス, デバイスサブクラス, デバイスプロトコルから生成
	 * 同種の製品だと同じデバイスキーになるので注意
	 * @param device nullなら0を返す
	 * @return
	 */
	public static final int getDeviceKey(final UsbDevice device) {
		return device != null ? getDeviceKeyName(device, null, false).hashCode() : 0;
	}

	/**
	 * デバイスキーを整数として取得
	 * getDeviceKeyNameで得られる文字列のhasCodeを取得
	 * useNewAPI=falseで同種の製品だと同じデバイスキーになるので注意
	 * @param device
	 * @param useNewAPI
	 * @return
	 */
	public static final int getDeviceKey(final UsbDevice device, final boolean useNewAPI) {
		return device != null ? getDeviceKeyName(device, null, useNewAPI).hashCode() : 0;
	}

	/**
	 * デバイスキーを整数として取得
	 * getDeviceKeyNameで得られる文字列のhasCodeを取得
	 * serialがnullでuseNewAPI=falseで同種の製品だと同じデバイスキーになるので注意
	 * @param device nullなら0を返す
	 * @param serial UsbDeviceConnection#getSerialで取得したシリアル番号を渡す, nullでuseNewAPI=trueでAPI>=21なら内部で取得
	 * @param useNewAPI API>=21またはAPI>=23のみで使用可能なメソッドも使用する(ただし機器によってはnullが返ってくるので有効かどうかは機器による)
	 * @return
	 */
	public static final int getDeviceKey(final UsbDevice device, final String serial, final boolean useNewAPI) {
		return device != null ? getDeviceKeyName(device, serial, useNewAPI).hashCode() : 0;
	}

	public static class UsbDeviceInfo {
		public String usb_version;
		public String manufacturer;
		public String product;
		public String version;
		public String serial;

		private void clear() {
			usb_version = manufacturer = product = version = serial = null;
		}

		@Override
		public String toString() {
			return String.format("UsbDevice:usb_version=%s,manufacturer=%s,product=%s,version=%s,serial=%s",
				usb_version != null ? usb_version : "",
				manufacturer != null ? manufacturer : "",
				product != null ? product : "",
				version != null ? version : "",
				serial != null ? serial : "");
		}
	}

	private static final int USB_DIR_OUT = 0;
	private static final int USB_DIR_IN = 0x80;
	private static final int USB_TYPE_MASK = (0x03 << 5);
	private static final int USB_TYPE_STANDARD = (0x00 << 5);
	private static final int USB_TYPE_CLASS = (0x01 << 5);
	private static final int USB_TYPE_VENDOR = (0x02 << 5);
	private static final int USB_TYPE_RESERVED = (0x03 << 5);
	private static final int USB_RECIP_MASK = 0x1f;
	private static final int USB_RECIP_DEVICE = 0x00;
	private static final int USB_RECIP_INTERFACE = 0x01;
	private static final int USB_RECIP_ENDPOINT = 0x02;
	private static final int USB_RECIP_OTHER = 0x03;
	private static final int USB_RECIP_PORT = 0x04;
	private static final int USB_RECIP_RPIPE = 0x05;
	private static final int USB_REQ_GET_STATUS = 0x00;
	private static final int USB_REQ_CLEAR_FEATURE = 0x01;
	private static final int USB_REQ_SET_FEATURE = 0x03;
	private static final int USB_REQ_SET_ADDRESS = 0x05;
	private static final int USB_REQ_GET_DESCRIPTOR = 0x06;
	private static final int USB_REQ_SET_DESCRIPTOR = 0x07;
	private static final int USB_REQ_GET_CONFIGURATION = 0x08;
	private static final int USB_REQ_SET_CONFIGURATION = 0x09;
	private static final int USB_REQ_GET_INTERFACE = 0x0A;
	private static final int USB_REQ_SET_INTERFACE = 0x0B;
	private static final int USB_REQ_SYNCH_FRAME = 0x0C;
	private static final int USB_REQ_SET_SEL = 0x30;
	private static final int USB_REQ_SET_ISOCH_DELAY = 0x31;
	private static final int USB_REQ_SET_ENCRYPTION = 0x0D;
	private static final int USB_REQ_GET_ENCRYPTION = 0x0E;
	private static final int USB_REQ_RPIPE_ABORT = 0x0E;
	private static final int USB_REQ_SET_HANDSHAKE = 0x0F;
	private static final int USB_REQ_RPIPE_RESET = 0x0F;
	private static final int USB_REQ_GET_HANDSHAKE = 0x10;
	private static final int USB_REQ_SET_CONNECTION = 0x11;
	private static final int USB_REQ_SET_SECURITY_DATA = 0x12;
	private static final int USB_REQ_GET_SECURITY_DATA = 0x13;
	private static final int USB_REQ_SET_WUSB_DATA = 0x14;
	private static final int USB_REQ_LOOPBACK_DATA_WRITE = 0x15;
	private static final int USB_REQ_LOOPBACK_DATA_READ = 0x16;
	private static final int USB_REQ_SET_INTERFACE_DS = 0x17;

	private static final int USB_REQ_STANDARD_DEVICE_SET = (USB_DIR_OUT | USB_TYPE_STANDARD | USB_RECIP_DEVICE);		// 0x10
	private static final int USB_REQ_STANDARD_DEVICE_GET = (USB_DIR_IN | USB_TYPE_STANDARD | USB_RECIP_DEVICE);			// 0x90
	private static final int USB_REQ_STANDARD_INTERFACE_SET = (USB_DIR_OUT | USB_TYPE_STANDARD | USB_RECIP_INTERFACE);	// 0x11
	private static final int USB_REQ_STANDARD_INTERFACE_GET = (USB_DIR_IN | USB_TYPE_STANDARD | USB_RECIP_INTERFACE);	// 0x91
	private static final int USB_REQ_STANDARD_ENDPOINT_SET = (USB_DIR_OUT | USB_TYPE_STANDARD | USB_RECIP_ENDPOINT);	// 0x12
	private static final int USB_REQ_STANDARD_ENDPOINT_GET = (USB_DIR_IN | USB_TYPE_STANDARD | USB_RECIP_ENDPOINT);		// 0x92

	private static final int USB_REQ_CS_DEVICE_SET  = (USB_DIR_OUT | USB_TYPE_CLASS | USB_RECIP_DEVICE);				// 0x20
	private static final int USB_REQ_CS_DEVICE_GET = (USB_DIR_IN | USB_TYPE_CLASS | USB_RECIP_DEVICE);					// 0xa0
	private static final int USB_REQ_CS_INTERFACE_SET = (USB_DIR_OUT | USB_TYPE_CLASS | USB_RECIP_INTERFACE);			// 0x21
	private static final int USB_REQ_CS_INTERFACE_GET = (USB_DIR_IN | USB_TYPE_CLASS | USB_RECIP_INTERFACE);			// 0xa1
	private static final int USB_REQ_CS_ENDPOINT_SET = (USB_DIR_OUT | USB_TYPE_CLASS | USB_RECIP_ENDPOINT);				// 0x22
	private static final int USB_REQ_CS_ENDPOINT_GET = (USB_DIR_IN | USB_TYPE_CLASS | USB_RECIP_ENDPOINT);				// 0xa2

	private static final int USB_REQ_VENDER_DEVICE_SET = (USB_DIR_OUT | USB_TYPE_CLASS | USB_RECIP_DEVICE);				// 0x40
	private static final int USB_REQ_VENDER_DEVICE_GET = (USB_DIR_IN | USB_TYPE_CLASS | USB_RECIP_DEVICE);				// 0xc0
	private static final int USB_REQ_VENDER_INTERFACE_SET = (USB_DIR_OUT | USB_TYPE_CLASS | USB_RECIP_INTERFACE);		// 0x41
	private static final int USB_REQ_VENDER_INTERFACE_GET = (USB_DIR_IN | USB_TYPE_CLASS | USB_RECIP_INTERFACE);		// 0xc1
	private static final int USB_REQ_VENDER_ENDPOINT_SET = (USB_DIR_OUT | USB_TYPE_CLASS | USB_RECIP_ENDPOINT);			// 0x42
	private static final int USB_REQ_VENDER_ENDPOINT_GET = (USB_DIR_IN | USB_TYPE_CLASS | USB_RECIP_ENDPOINT);			// 0xc2

	private static final int USB_DT_DEVICE = 0x01;
	private static final int USB_DT_CONFIG = 0x02;
	private static final int USB_DT_STRING = 0x03;
	private static final int USB_DT_INTERFACE = 0x04;
	private static final int USB_DT_ENDPOINT = 0x05;
	private static final int USB_DT_DEVICE_QUALIFIER = 0x06;
	private static final int USB_DT_OTHER_SPEED_CONFIG = 0x07;
	private static final int USB_DT_INTERFACE_POWER = 0x08;
	private static final int USB_DT_OTG = 0x09;
	private static final int USB_DT_DEBUG = 0x0a;
	private static final int USB_DT_INTERFACE_ASSOCIATION = 0x0b;
	private static final int USB_DT_SECURITY = 0x0c;
	private static final int USB_DT_KEY = 0x0d;
	private static final int USB_DT_ENCRYPTION_TYPE = 0x0e;
	private static final int USB_DT_BOS = 0x0f;
	private static final int USB_DT_DEVICE_CAPABILITY = 0x10;
	private static final int USB_DT_WIRELESS_ENDPOINT_COMP = 0x11;
	private static final int USB_DT_WIRE_ADAPTER = 0x21;
	private static final int USB_DT_RPIPE = 0x22;
	private static final int USB_DT_CS_RADIO_CONTROL = 0x23;
	private static final int USB_DT_PIPE_USAGE = 0x24;
	private static final int USB_DT_SS_ENDPOINT_COMP = 0x30;
	private static final int USB_DT_CS_DEVICE = (USB_TYPE_CLASS | USB_DT_DEVICE);
	private static final int USB_DT_CS_CONFIG = (USB_TYPE_CLASS | USB_DT_CONFIG);
	private static final int USB_DT_CS_STRING = (USB_TYPE_CLASS | USB_DT_STRING);
	private static final int USB_DT_CS_INTERFACE = (USB_TYPE_CLASS | USB_DT_INTERFACE);
	private static final int USB_DT_CS_ENDPOINT = (USB_TYPE_CLASS | USB_DT_ENDPOINT);
	private static final int USB_DT_DEVICE_SIZE = 18;

	/**
	 * 指定したIDのStringディスクリプタから文字列を取得する。取得できなければnull
	 * @param connection
	 * @param id
	 * @param languageCount
	 * @param languages
	 * @return
	 */
	private static String getString(final UsbDeviceConnection connection, final int id, final int languageCount, final byte[] languages) {
		final byte[] work = new byte[256];
		String result = null;
		for (int i = 1; i <= languageCount; i++) {
			int ret = connection.controlTransfer(
				USB_REQ_STANDARD_DEVICE_GET, // USB_DIR_IN | USB_TYPE_STANDARD | USB_RECIP_DEVICE
				USB_REQ_GET_DESCRIPTOR,
				(USB_DT_STRING << 8) | id, languages[i], work, 256, 0);
			if ((ret > 2) && (work[0] == ret) && (work[1] == USB_DT_STRING)) {
				// skip first two bytes(bLength & bDescriptorType), and copy the rest to the string
				try {
					result = new String(work, 2, ret - 2, "UTF-16LE");
					if (!"Љ".equals(result)) {	// 変なゴミが返ってくる時がある
						break;
					} else {
						result = null;
					}
				} catch (final UnsupportedEncodingException e) {
					// ignore
				}
			}
		}
		return result;
	}

	/**
	 * ベンダー名・製品名・バージョン・シリアルを取得する
	 * @param device
	 * @return
	 */
	public UsbDeviceInfo getDeviceInfo(final UsbDevice device) {
		return updateDeviceInfo(mUsbManager, device, null);
	}

	/**
	 * ベンダー名・製品名・バージョン・シリアルを取得する
	 * #updateDeviceInfo(final UsbManager, final UsbDevice, final UsbDeviceInfo)のヘルパーメソッド
	 * @param context
	 * @param device
	 * @return
	 */
	public static UsbDeviceInfo getDeviceInfo(final Context context, final UsbDevice device) {
		return updateDeviceInfo((UsbManager)context.getSystemService(Context.USB_SERVICE), device, new UsbDeviceInfo());
	}

	/**
	 * ベンダー名・製品名・バージョン・シリアルを取得する
	 * @param manager
	 * @param device
	 * @param _info
	 * @return
	 */
	@TargetApi(Build.VERSION_CODES.M)
	public static UsbDeviceInfo updateDeviceInfo(final UsbManager manager, final UsbDevice device, final UsbDeviceInfo _info) {
		final UsbDeviceInfo info = _info != null ? _info : new UsbDeviceInfo();
		info.clear();

		if (device != null) {
			if (BuildCheck.isLollipop()) {
				info.manufacturer = device.getManufacturerName();
				info.product = device.getProductName();
				info.serial = device.getSerialNumber();
			}
			if (BuildCheck.isMarshmallow()) {
				info.usb_version = device.getVersion();
			}
			if ((manager != null) && manager.hasPermission(device)) {
				final UsbDeviceConnection connection = manager.openDevice(device);
				if(connection == null) {
					return null;
				}
				final byte[] desc = connection.getRawDescriptors();

				if (TextUtils.isEmpty(info.usb_version)) {
					info.usb_version = String.format("%x.%02x", ((int)desc[3] & 0xff), ((int)desc[2] & 0xff));
				}
				if (TextUtils.isEmpty(info.version)) {
					info.version = String.format("%x.%02x", ((int)desc[13] & 0xff), ((int)desc[12] & 0xff));
				}
				if (TextUtils.isEmpty(info.serial)) {
					info.serial = connection.getSerial();
				}

				final byte[] languages = new byte[256];
				int languageCount = 0;
				// controlTransfer(int requestType, int request, int value, int index, byte[] buffer, int length, int timeout)
				try {
					int result = connection.controlTransfer(
						USB_REQ_STANDARD_DEVICE_GET, // USB_DIR_IN | USB_TYPE_STANDARD | USB_RECIP_DEVICE
	    				USB_REQ_GET_DESCRIPTOR,
	    				(USB_DT_STRING << 8) | 0, 0, languages, 256, 0);
					if (result > 0) {
	        			languageCount = (result - 2) / 2;
					}
					if (languageCount > 0) {
						if (TextUtils.isEmpty(info.manufacturer)) {
							info.manufacturer = getString(connection, desc[14], languageCount, languages);
						}
						if (TextUtils.isEmpty(info.product)) {
							info.product = getString(connection, desc[15], languageCount, languages);
						}
						if (TextUtils.isEmpty(info.serial)) {
							info.serial = getString(connection, desc[16], languageCount, languages);
						}
					}
				} finally {
					connection.close();
				}
			}
			if (TextUtils.isEmpty(info.manufacturer)) {
				info.manufacturer = USBVendorId.vendorName(device.getVendorId());
			}
			if (TextUtils.isEmpty(info.manufacturer)) {
				info.manufacturer = String.format("%04x", device.getVendorId());
			}
			if (TextUtils.isEmpty(info.product)) {
				info.product = String.format("%04x", device.getProductId());
			}
		}
		return info;
	}

	/**
	 * control class
	 * never reuse the instance when it closed
	 */
	public static final class UsbControlBlock implements Cloneable {
		private final WeakReference<USBMonitor> mWeakMonitor;
		private final WeakReference<UsbDevice> mWeakDevice;
		protected UsbDeviceConnection mConnection;
		protected final UsbDeviceInfo mInfo;
		private final int mBusNum;
		private final int mDevNum;
		private final SparseArray<SparseArray<UsbInterface>> mInterfaces = new SparseArray<SparseArray<UsbInterface>>();

		/**
		 * this class needs permission to access USB device before constructing
		 * @param monitor
		 * @param device
		 */
		private UsbControlBlock(final USBMonitor monitor, final UsbDevice device) {
			if (DEBUG) XLogWrapper.i(TAG, "UsbControlBlock:constructor");
			mWeakMonitor = new WeakReference<USBMonitor>(monitor);
			mWeakDevice = new WeakReference<UsbDevice>(device);
			mConnection = monitor.mUsbManager.openDevice(device);
			if (mConnection == null) {
				XLogWrapper.w(TAG, "openDevice failed in UsbControlBlock11, wait and try again");
				try {
					Thread.sleep(500);
				} catch (InterruptedException e) {
					e.printStackTrace();
				}
				mConnection = monitor.mUsbManager.openDevice(device);
			}
			mInfo = updateDeviceInfo(monitor.mUsbManager, device, null);
			final String name = device.getDeviceName();
			final String[] v = !TextUtils.isEmpty(name) ? name.split("/") : null;
			int busnum = 0;
			int devnum = 0;
			if (v != null) {
				busnum = Integer.parseInt(v[v.length-2]);
				devnum = Integer.parseInt(v[v.length-1]);
			}
			mBusNum = busnum;
			mDevNum = devnum;
			if (DEBUG) {
				if (mConnection != null) {
					final int desc = mConnection.getFileDescriptor();
					final byte[] rawDesc = mConnection.getRawDescriptors();
					XLogWrapper.i(TAG, String.format(Locale.US, "name=%s,desc=%d,busnum=%d,devnum=%d,rawDesc=", name, desc, busnum, devnum));
				} else {
					XLogWrapper.e(TAG, "could not connect to device(mConnection=null) " + name);
				}
			}
		}

		/**
		 * copy constructor
		 * @param src
		 * @throws IllegalStateException
		 */
		private UsbControlBlock(final UsbControlBlock src) throws IllegalStateException {
			final USBMonitor monitor = src.getUSBMonitor();
			final UsbDevice device = src.getDevice();
			if (device == null) {
				throw new IllegalStateException("device may already be removed");
			}
			mConnection = monitor.mUsbManager.openDevice(device);
			if (mConnection == null) {
				XLogWrapper.w(TAG, "openDevice failed in UsbControlBlock, wait and try again");
				try {
					Thread.sleep(500);
				} catch (InterruptedException e) {
					e.printStackTrace();
				}
				mConnection = monitor.mUsbManager.openDevice(device);
				if (mConnection == null) {
					throw new IllegalStateException("openDevice failed. device may already be removed or have no permission, dev = " + device);
				}
			}
			mInfo = updateDeviceInfo(monitor.mUsbManager, device, null);
			mWeakMonitor = new WeakReference<USBMonitor>(monitor);
			mWeakDevice = new WeakReference<UsbDevice>(device);
			mBusNum = src.mBusNum;
			mDevNum = src.mDevNum;
			// FIXME USBMonitor.mCtrlBlocksに追加する(今はHashMapなので追加すると置き換わってしまうのでだめ, ListかHashMapにListをぶら下げる?)
		}

		/**
		 * duplicate by clone
		 * need permission
		 * USBMonitor never handle cloned UsbControlBlock, you should release it after using it.
		 * @return
		 * @throws CloneNotSupportedException
		 */
		@Override
		public UsbControlBlock clone() throws CloneNotSupportedException {
			final UsbControlBlock ctrlblock;
			try {
				ctrlblock = new UsbControlBlock(this);
			} catch (final IllegalStateException e) {
				throw new CloneNotSupportedException(e.getMessage());
			}
			return ctrlblock;
		}

		public USBMonitor getUSBMonitor() {
			return mWeakMonitor.get();
		}

		public final UsbDevice getDevice() {
			return mWeakDevice.get();
		}

		/**
		 * get device name
		 * @return
		 */
		public String getDeviceName() {
			final UsbDevice device = mWeakDevice.get();
			return device != null ? device.getDeviceName() : "";
		}

		/**
		 * get device id
		 * @return
		 */
		public int getDeviceId() {
			final UsbDevice device = mWeakDevice.get();
			return device != null ? device.getDeviceId() : 0;
		}

		/**
		 * get device key string
		 * @return same value if the devices has same vendor id, product id, device class, device subclass and device protocol
		 */
		public String getDeviceKeyName() {
			return USBMonitor.getDeviceKeyName(mWeakDevice.get());
		}

		/**
		 * get device key string
		 * @param useNewAPI if true, try to use serial number
		 * @return
		 * @throws IllegalStateException
		 */
		public String getDeviceKeyName(final boolean useNewAPI) throws IllegalStateException {
			if (useNewAPI) checkConnection();
			return USBMonitor.getDeviceKeyName(mWeakDevice.get(), mInfo.serial, useNewAPI);
		}

		/**
		 * get device key
		 * @return
		 * @throws IllegalStateException
		 */
		public int getDeviceKey() throws IllegalStateException {
			checkConnection();
			return USBMonitor.getDeviceKey(mWeakDevice.get());
		}

		/**
		 * get device key
		 * @param useNewAPI if true, try to use serial number
		 * @return
		 * @throws IllegalStateException
		 */
		public int getDeviceKey(final boolean useNewAPI) throws IllegalStateException {
			if (useNewAPI) checkConnection();
			return USBMonitor.getDeviceKey(mWeakDevice.get(), mInfo.serial, useNewAPI);
		}

		/**
		 * get device key string
		 * if device has serial number, use it
		 * @return
		 */
		public String getDeviceKeyNameWithSerial() {
			return USBMonitor.getDeviceKeyName(mWeakDevice.get(), mInfo.serial, false);
		}

		/**
		 * get device key
		 * if device has serial number, use it
		 * @return
		 */
		public int getDeviceKeyWithSerial() {
			return getDeviceKeyNameWithSerial().hashCode();
		}

		/**
		 * get UsbDeviceConnection
		 * @return
		 */
		public synchronized UsbDeviceConnection getConnection() {
			return mConnection;
		}

		/**
		 * get file descriptor to access USB device
		 * @return
		 * @throws IllegalStateException
		 */
		public synchronized int getFileDescriptor() throws IllegalStateException {
			checkConnection();
			return mConnection.getFileDescriptor();
		}

		/**
		 * get raw descriptor for the USB device
		 * @return
		 * @throws IllegalStateException
		 */
		public synchronized byte[] getRawDescriptors() throws IllegalStateException {
			checkConnection();
			return mConnection.getRawDescriptors();
		}

		/**
		 * get vendor id
		 * @return
		 */
		public int getVenderId() {
			final UsbDevice device = mWeakDevice.get();
			return device != null ? device.getVendorId() : 0;
		}

		/**
		 * get product id
		 * @return
		 */
		public int getProductId() {
			final UsbDevice device = mWeakDevice.get();
			return device != null ? device.getProductId() : 0;
		}

		/**
		 * get version string of USB
		 * @return
		 */
		public String getUsbVersion() {
			return mInfo.usb_version;
		}

		/**
		 * get manufacture
		 * @return
		 */
		public String getManufacture() {
			return mInfo.manufacturer;
		}

		/**
		 * get product name
		 * @return
		 */
		public String getProductName() {
			return mInfo.product;
		}

		/**
		 * get version
		 * @return
		 */
		public String getVersion() {
			return mInfo.version;
		}

		/**
		 * get serial number
		 * @return
		 */
		public String getSerial() {
			return mInfo.serial;
		}

		public int getBusNum() {
			return mBusNum;
		}

		public int getDevNum() {
			return mDevNum;
		}

		/**
		 * get interface
		 * @param interface_id
		 * @throws IllegalStateException
		 */
		public synchronized UsbInterface getInterface(final int interface_id) throws IllegalStateException {
			return getInterface(interface_id, 0);
		}

		/**
		 * get interface
		 * @param interface_id
		 * @param altsetting
		 * @return
		 * @throws IllegalStateException
		 */
		@RequiresApi(api = Build.VERSION_CODES.LOLLIPOP)
		public synchronized UsbInterface getInterface(final int interface_id, final int altsetting) throws IllegalStateException {
			checkConnection();
			SparseArray<UsbInterface> intfs = mInterfaces.get(interface_id);
			if (intfs == null) {
				intfs = new SparseArray<UsbInterface>();
				mInterfaces.put(interface_id, intfs);
			}
			UsbInterface intf = intfs.get(altsetting);
			if (intf == null) {
				final UsbDevice device = mWeakDevice.get();
				final int n = device.getInterfaceCount();
				for (int i = 0; i < n; i++) {
					final UsbInterface temp = device.getInterface(i);
					if ((temp.getId() == interface_id) && (temp.getAlternateSetting() == altsetting)) {
						intf = temp;
						break;
					}
				}
				if (intf != null) {
					intfs.append(altsetting, intf);
				}
			}
			return intf;
		}

		/**
		 * open specific interface
		 * @param intf
		 */
		public synchronized void claimInterface(final UsbInterface intf) {
			claimInterface(intf, true);
		}

		public synchronized void claimInterface(final UsbInterface intf, final boolean force) {
			checkConnection();
			mConnection.claimInterface(intf, force);
		}

		/**
		 * close interface
		 * @param intf
		 * @throws IllegalStateException
		 */
		public synchronized void releaseInterface(final UsbInterface intf) throws IllegalStateException {
			checkConnection();
			final SparseArray<UsbInterface> intfs = mInterfaces.get(intf.getId());
			if (intfs != null) {
				final int index = intfs.indexOfValue(intf);
				intfs.removeAt(index);
				if (intfs.size() == 0) {
					mInterfaces.remove(intf.getId());
				}
			}
			mConnection.releaseInterface(intf);
		}

		/**
		 * Close device
		 * This also close interfaces if they are opened in Java side
		 */
		public synchronized void close() {
			if (DEBUG) XLogWrapper.i(TAG, "UsbControlBlock#close:");

			if (mConnection != null) {
				final int n = mInterfaces.size();
				for (int i = 0; i < n; i++) {
					final SparseArray<UsbInterface> intfs = mInterfaces.valueAt(i);
					if (intfs != null) {
						final int m = intfs.size();
						for (int j = 0; j < m; j++) {
							final UsbInterface intf = intfs.valueAt(j);
							mConnection.releaseInterface(intf);
						}
						intfs.clear();
					}
				}
				mInterfaces.clear();
				mConnection.close();
				mConnection = null;
				final USBMonitor monitor = mWeakMonitor.get();
				if (monitor != null) {
					if (monitor.mOnDeviceConnectListener != null) {
						monitor.mOnDeviceConnectListener.onDisconnect(mWeakDevice.get(), UsbControlBlock.this);
					}
					monitor.mCtrlBlocks.remove(getDevice());
				}
			}
		}

		@Override
		public boolean equals(final Object o) {
			if (o == null) return false;
			if (o instanceof UsbControlBlock) {
				final UsbDevice device = ((UsbControlBlock) o).getDevice();
				return device == null ? mWeakDevice.get() == null
						: device.equals(mWeakDevice.get());
			} else if (o instanceof UsbDevice) {
				return o.equals(mWeakDevice.get());
			}
			return super.equals(o);
		}

//		@Override
//		protected void finalize() throws Throwable {
///			close();
//			super.finalize();
//		}

		private synchronized void checkConnection() throws IllegalStateException {
			if (mConnection == null) {
				throw new IllegalStateException("already closed");
			}
		}
	}

}<|MERGE_RESOLUTION|>--- conflicted
+++ resolved
@@ -173,17 +173,15 @@
 			if (DEBUG) XLogWrapper.i(TAG, "register:");
 			final Context context = mWeakContext.get();
 			if (context != null) {
-				if (Build.VERSION.SDK_INT >= 31) {
+        if (Build.VERSION.SDK_INT >= 34) {
+          mPermissionIntent = PendingIntent.getBroadcast(context, 0, new Intent(ACTION_USB_PERMISSION), PendingIntent.FLAG_IMMUTABLE);
+        }
+				else if (Build.VERSION.SDK_INT >= 31) {
 					// avoid acquiring intent data failed in receiver on Android12
 					// when using PendingIntent.FLAG_IMMUTABLE
 					// because it means Intent can't be modified anywhere -- jiangdg/20220929
-<<<<<<< HEAD
 					int PENDING_FLAG_IMMUTABLE = 1<<25;
-					mPermissionIntent = PendingIntent.getBroadcast(context, 0, new Intent(ACTION_USB_PERMISSION), PendingIntent.FLAG_IMMUTABLE);
-=======
-					int PENDING_FLAG_IMMUTABLE = 0x04000000;
 					mPermissionIntent = PendingIntent.getBroadcast(context, 0, new Intent(ACTION_USB_PERMISSION), PENDING_FLAG_IMMUTABLE);
->>>>>>> 53c8f392
 				} else {
 					mPermissionIntent = PendingIntent.getBroadcast(context, 0, new Intent(ACTION_USB_PERMISSION), 0);
 				}
