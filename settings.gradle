--- conflicted
+++ resolved
@@ -1,14 +1,6 @@
 include ':app'
 include ':libmedia'
-<<<<<<< HEAD
-
-// For debug online
-//include ':libuvc'
-//include ':libpush'
-//include ':libnative'
-=======
 include ':libuvc'
 include ':libpush'
 include ':libnative'
-include ':libuvccommon'
->>>>>>> c5bba0b0
+include ':libuvccommon'